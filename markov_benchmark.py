#!/usr/bin/env python3

import os
import sys
import time
import random
import math

# --- Configuration ---
NUM_FILES = 100          # Number of files to create
WRITES_PER_FILE = 5      # Number of write operations per file
READS_PER_FILE = 10     # Number of read operations per file (per pattern)
DATA_SIZE_PER_WRITE = 1024 # Bytes to write in each write operation (1KB)
LISTDIR_ITERATIONS = 5   # Number of times to list the directory

# --- Helper Function ---
def format_size(size_bytes):
    """Converts bytes to a human-readable format."""
    if size_bytes == 0: return "0B"
    size_name = ("B", "KB", "MB", "GB", "TB", "PB", "EB", "ZB", "YB")
    if size_bytes <= 0: return "0B"
    try:
        i = int(math.floor(math.log(size_bytes, 1024)))
        i = max(0, min(i, len(size_name) - 1))
        p = math.pow(1024, i)
        s = round(size_bytes / p, 2)
        return f"{s} {size_name[i]}"
    except ValueError: return f"{size_bytes} B"

# --- Main Benchmark Function ---
def benchmark_fuse_filesystem(mountpoint):
    """
    Performs a longer benchmark on the FUSE filesystem, including sequential,
    reverse, and random read patterns after an initial write phase.
    """
    abs_mountpoint = os.path.abspath(mountpoint)
    print(f"Targeting mountpoint: {abs_mountpoint}")

    if not os.path.isdir(abs_mountpoint):
        print(f"Error: Mountpoint '{abs_mountpoint}' is not an existing directory.")
        # Check if it *looks* like a file, which can happen if FUSE failed to mount
        if os.path.exists(abs_mountpoint):
            print("       It seems to exist but is not a directory. FUSE mount may have failed.")
        sys.exit(1)

    # Optional: Basic check if it seems mounted (might not be reliable for FUSE)
    # if not os.path.ismount(abs_mountpoint):
    #      print(f"Warning: '{abs_mountpoint}' does not appear to be an active mount point (os.path.ismount test).")

    print("="*70)
    print(f"Starting Longer Benchmark on: {abs_mountpoint}")
    print("="*70)
    print(f"Configuration:")
    print(f"  - Files to create:         {NUM_FILES}")
    print(f"  - Writes per file:         {WRITES_PER_FILE}")
    print(f"  - Reads per file/pattern:  {READS_PER_FILE}")
    print(f"  - Data size per write:     {format_size(DATA_SIZE_PER_WRITE)}")
    print(f"  - Directory list iterations: {LISTDIR_ITERATIONS}")
    final_file_size_expected = WRITES_PER_FILE * DATA_SIZE_PER_WRITE
    total_data_written_expected = NUM_FILES * final_file_size_expected
    total_data_read_expected_per_pattern = NUM_FILES * READS_PER_FILE * final_file_size_expected
    print(f"  - Expected final size/file: {format_size(final_file_size_expected)}")
    print(f"  - Total data to write:     {format_size(total_data_written_expected)}")
    print(f"  - Total data to read (each pattern): {format_size(total_data_read_expected_per_pattern)}")
    print("-"*70)

    # --- File Paths ---
    # Use absolute paths based on the mountpoint
    file_paths = [os.path.join(abs_mountpoint, f"benchmark_file_{i:04d}.dat") for i in range(NUM_FILES)]

    # --- Cleanup Old Files ---
    print("Attempting to clean up old benchmark files...")
    cleanup_count = 0
    if os.path.isdir(abs_mountpoint): # Check again before cleanup
        try:
            # List directory to find files to remove (safer than generating all paths)
            existing_files = [os.path.join(abs_mountpoint, f) for f in os.listdir(abs_mountpoint) if f.startswith("benchmark_file_") and f.endswith(".dat")]
            for p in existing_files:
                try:
                    os.remove(p)
                    cleanup_count += 1
                except Exception as e:
                    print(f"  Warning: Could not remove old file {p}: {e}")
        except Exception as e:
             print(f"  Warning: Could not list directory {abs_mountpoint} for cleanup: {e}")

    if cleanup_count > 0: print(f"  Removed {cleanup_count} old files.")
    else: print("  No old benchmark files found or removable.")

    # --- Write Phase ---
    print(f"[1] Starting Write Phase ({NUM_FILES} files)...")
    write_phase_start_time = time.time()
    total_bytes_written_actual = 0
    write_errors = 0

    for i in range(NUM_FILES):
        file_path = file_paths[i]
        try:
            # Using 'wb+' allows writing and creates the file; ensures it's fresh.
            with open(file_path, 'wb+') as f:
                file_content_size = 0
                for w in range(WRITES_PER_FILE):
                    data_chunk = os.urandom(DATA_SIZE_PER_WRITE)
                    bytes_written = f.write(data_chunk)
                    if bytes_written != DATA_SIZE_PER_WRITE:
                        print(f"  Warning: Short write on {file_path}, iteration {w}. Expected {DATA_SIZE_PER_WRITE}, got {bytes_written}")
                        # No need to break, just record less data
                    total_bytes_written_actual += bytes_written
                    file_content_size += bytes_written
                f.flush() # Ensure data is sent to FUSE layer

            # Optional sanity check file size after writing
            # tray:
            #     written_size = os.path.getsize(file_path)
            #     if written_size != file_content_size:
            #          print(f"  Warning: Size mismatch after writing {file_path}. Expected {file_content_size}, actual {written_size}")
            # except Exception as e:
            #      print(f"  Warning: Cannot get size of {file_path} after write: {e}")


            if (i + 1) % (NUM_FILES // 10 or 1) == 0 or i == NUM_FILES - 1:
                progress = (i + 1) / NUM_FILES
                print(f"  Written {i + 1}/{NUM_FILES} files... [{int(progress * 20) * '#'}{int((1-progress)*20) * '-'}]", end='\r')
        except Exception as e:
            print(f"\nError writing to {file_path}: {e}") # Newline if error occurs
            write_errors += 1
            # Decide whether to continue or stop on error
            # continue
    print("\n" + "-"*70) # Newline after progress bar

    write_time = time.time() - write_phase_start_time
    print(f"Write Phase completed in {write_time:.2f} seconds.")
    print(f"  Total bytes written: {format_size(total_bytes_written_actual)}")
    if write_errors > 0: print(f"  WARNING: Encountered {write_errors} write errors.")
    print("-"*70)
    time.sleep(1) # Small pause

    # --- Read Phase Function ---
    def run_read_phase(phase_num, pattern_name, file_order_indices):
        print(f"[{phase_num}] Starting Read Phase ({pattern_name}, {READS_PER_FILE} reads/file)...")
        phase_start_time = time.time()
        total_bytes_read_actual = 0
        read_errors = 0

        for count, i in enumerate(file_order_indices):
            file_path = file_paths[i]
            file_read_count = 0
            file_byte_count = 0
            try:
                # Check if file exists *before* trying to open multiple times
                # This check might interact with FUSE getattr
                if not os.path.exists(file_path):
                    print(f"\n  ERROR ({pattern_name}): File disappeared before read loop: {file_path}")
                    read_errors += 1
                    continue # Skip this file
                # print(f" i am in the markov benchmakr file!! before entering for loop... reads perfile should be 10 default....it is:  {READS_PER_FILE}")
                for r in range(READS_PER_FILE):
<<<<<<< HEAD
                    fd = os.open(file_path, os.O_RDONLY)  # Open file using syscall (triggers FUSE read)
                    try:
                        content = os.read(fd, final_file_size_expected)  # syscall read
=======
                    try:
                    # print(f"  BENCHMARK: Attempting read {r+1}/{READS_PER_FILE} of {file_path} ({pattern_name})") # Optional debug print
                        with open(file_path, 'rb') as f:
                            content = f.read() # Read the whole file
>>>>>>> 035801dc
                        read_len = len(content)
                        if read_len != final_file_size_expected:
                            print(f"\n  Warning: Size mismatch reading {file_path} ({pattern_name}, read {r+1}). Expected {final_file_size_expected}, got {read_len}")
                        total_bytes_read_actual += read_len
<<<<<<< HEAD
                        time.sleep(0.01)
                    finally:
                        os.close(fd)  # Always close the file descriptor
=======
                        file_byte_count += read_len
                        file_read_count += 1

                        time.sleep(0.01) # <<<<< ADD THIS VERY SMALL SLEEP

                    except FileNotFoundError:
                        print(f"\n  ERROR ({pattern_name}): FileNotFoundError during read {r+1}: {file_path}")
                        read_errors += 1
                        break # Stop reading this file if it disappeared
                    except OSError as e:
                        print(f"\n  ERROR ({pattern_name}): OSError during read {r+1} of {file_path}: {e}")
                        read_errors += 1
                        break # Stop reading this file on OS error
                    except Exception as e:
                        print(f"\n  ERROR ({pattern_name}): Unexpected error during read {r+1} of {file_path}: {e}")
                        read_errors += 1
                        break # Stop reading on other errors

                # Progress indicator
                if (count + 1) % (NUM_FILES // 10 or 1) == 0 or count == NUM_FILES - 1:
                    progress = (count + 1) / NUM_FILES
                    print(f"  Read {count + 1}/{NUM_FILES} files ({pattern_name})... [{int(progress * 20) * '#'}{int((1-progress)*20) * '-'}]", end='\r')

>>>>>>> 035801dc

            except Exception as e:
                print(f"\nOuter error reading file {file_path} in phase {pattern_name}: {e}")
                read_errors += 1

        print("\n" + "-"*70) # Newline after progress bar
        phase_time = time.time() - phase_start_time
        print(f"{pattern_name} Read Phase completed in {phase_time:.2f} seconds.")
        print(f"  Total bytes read: {format_size(total_bytes_read_actual)}")
        if read_errors > 0: print(f"  WARNING: Encountered {read_errors} read errors.")
        print("-"*70)
        time.sleep(1) # Small pause between read phases

    # --- Execute Read Phases ---
    # 2. Sequential Read
    sequential_indices = list(range(NUM_FILES))
    run_read_phase(2, "Sequential", sequential_indices)

    # 3. Reverse Read
    reverse_indices = list(range(NUM_FILES))
    reverse_indices.reverse()
    run_read_phase(3, "Reverse", reverse_indices)

    # 4. Random Read
    random_indices = list(range(NUM_FILES))
    random.shuffle(random_indices)
    run_read_phase(4, "Random", random_indices)

    # 5. Hotspot Read
    hotspot_indices = random.sample(range(NUM_FILES), 5)  #picking 5 random hotspots
    hotspot_file_order = []
    for _ in range(20):  #read 20 times
        hotspot_file_order.extend(hotspot_indices)

    run_read_phase(5, "Hotspot", hotspot_file_order)


    # --- Directory Listing Phase ---
    print(f"[5] Starting Directory Listing Phase ({LISTDIR_ITERATIONS} iterations)...")
    list_phase_start_time = time.time()
    list_errors = 0
    listed_files_count = -1 # Initialize to -1
    for i in range(LISTDIR_ITERATIONS):
        try:
            # Ensure mountpoint still exists and is a dir
            if not os.path.isdir(abs_mountpoint):
                print(f"Error: Mountpoint {abs_mountpoint} disappeared before listdir iteration {i+1}")
                list_errors += LISTDIR_ITERATIONS - i # Count remaining iterations as errors
                break
            files = os.listdir(abs_mountpoint)
            listed_files_count = len(files) # Get count from last successful list
        except Exception as e:
            print(f"\nError listing directory {abs_mountpoint} on iteration {i+1}: {e}")
            list_errors += 1
            # Optional: break on error? or continue?

    print("-"*70) # End listdir section
    list_time = time.time() - list_phase_start_time
    print(f"Directory Listing Phase completed in {list_time:.2f} seconds.")
    # Adjust expected count: ignore potential hidden files unless debugging
    # FUSE readdir now filters ._* and .DS_Store, so count should be closer to NUM_FILES
    if listed_files_count != -1:
        print(f"  Entries found in last listing: {listed_files_count} (Expected ~ {NUM_FILES})")
    else:
        print(f"  Directory listing did not succeed.")
    if list_errors > 0: print(f"  WARNING: Encountered {list_errors} listdir errors.")
    print("-"*70)

    # Test read to verify if READ operation is triggered
 
    # --- Trigger Shutdown ---
    print("[6] Triggering FUSE shutdown to display stats...")
    # <<< Add pause before creating shutdown file >>>
    print("      Pausing 5 seconds before creating shutdown file...")
    time.sleep(5)

    # Ensure shutdown file is created where the FUSE script runs (usually CWD)
    shutdown_file = os.path.join(os.getcwd(), "shutdown")
    print("[DEBUG] Creating shutdown file at:", shutdown_file)
    try:
        with open(shutdown_file, 'w') as f:
            f.write("shutdown")
        print(f"Created {shutdown_file}. Waiting for FUSE process to react...")
    except Exception as e:
        print(f"Error creating shutdown file {shutdown_file}: {e}")
        print("Please manually stop the FUSE process if needed.")
        sys.exit(1) # Exit if we can't signal shutdown


    # Give the FUSE process time to detect the file, print stats, and unmount
    print("Benchmark finished. Check FUSE process output and stats file.")
    print("Waiting a few seconds before exiting benchmark script...")
    time.sleep(5) # Increased sleep

# --- Main Execution Block ---
if __name__ == "__main__":
    if len(sys.argv) != 2:
        print("Usage: python3 markov_benchmark.py <mountpoint>")
        sys.exit(1)

    mount_path = sys.argv[1]
    try:
        benchmark_fuse_filesystem(mount_path)
    except Exception as e:
        print(f"\n--- BENCHMARK SCRIPT FAILED ---")
        print(f"Error: {type(e).__name__}: {e}")
        traceback.print_exc()
        print(f"-------------------------------")
        sys.exit(1)<|MERGE_RESOLUTION|>--- conflicted
+++ resolved
@@ -5,6 +5,8 @@
 import time
 import random
 import math
+import traceback
+
 
 # --- Configuration ---
 NUM_FILES = 100          # Number of files to create
@@ -155,25 +157,14 @@
                     continue # Skip this file
                 # print(f" i am in the markov benchmakr file!! before entering for loop... reads perfile should be 10 default....it is:  {READS_PER_FILE}")
                 for r in range(READS_PER_FILE):
-<<<<<<< HEAD
-                    fd = os.open(file_path, os.O_RDONLY)  # Open file using syscall (triggers FUSE read)
-                    try:
-                        content = os.read(fd, final_file_size_expected)  # syscall read
-=======
                     try:
                     # print(f"  BENCHMARK: Attempting read {r+1}/{READS_PER_FILE} of {file_path} ({pattern_name})") # Optional debug print
                         with open(file_path, 'rb') as f:
                             content = f.read() # Read the whole file
->>>>>>> 035801dc
                         read_len = len(content)
                         if read_len != final_file_size_expected:
                             print(f"\n  Warning: Size mismatch reading {file_path} ({pattern_name}, read {r+1}). Expected {final_file_size_expected}, got {read_len}")
                         total_bytes_read_actual += read_len
-<<<<<<< HEAD
-                        time.sleep(0.01)
-                    finally:
-                        os.close(fd)  # Always close the file descriptor
-=======
                         file_byte_count += read_len
                         file_read_count += 1
 
@@ -196,8 +187,6 @@
                 if (count + 1) % (NUM_FILES // 10 or 1) == 0 or count == NUM_FILES - 1:
                     progress = (count + 1) / NUM_FILES
                     print(f"  Read {count + 1}/{NUM_FILES} files ({pattern_name})... [{int(progress * 20) * '#'}{int((1-progress)*20) * '-'}]", end='\r')
-
->>>>>>> 035801dc
 
             except Exception as e:
                 print(f"\nOuter error reading file {file_path} in phase {pattern_name}: {e}")
